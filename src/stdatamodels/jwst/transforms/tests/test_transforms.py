# Licensed under a 3-clause BSD style license - see LICENSE.rst
"""
Test jwst.transforms
"""

import asdf
import numpy as np
import pytest
from astropy.modeling.models import Identity, Mapping, Polynomial1D, Polynomial2D
from numpy.testing import assert_allclose

from stdatamodels.jwst.transforms import models


@pytest.mark.parametrize(
    ("beta_zero", "beta_del", "channel", "expected"),
    [
        (-1.77210143797, 0.177210143797, 1, 111),
        (-2.23774549066, 0.279718186333, 2, 209),
    ],
)
def test_miri_ab2slice(beta_zero, beta_del, channel, expected):
    model = models.MIRI_AB2Slice()
    beta = 0.0
    result = model.evaluate(beta, beta_zero, beta_del, channel)
    assert result == expected


def test_refractionindexfromprism():
    prism_angle = -16.5  # degrees
    prism_angle_rad = np.deg2rad(prism_angle)
    alpha_in = np.pi / 8  # angle of incidence in radians
    beta_in = np.pi / 8  # angle of incidence in radians
    alpha_out = np.pi / 16  # angle of refraction in radians

    # unclear why the model requires the prism angle in degrees on init
    # and also requires the prism angle in radians on evaluation
    model = models.RefractionIndexFromPrism(prism_angle)
    n = model.evaluate(alpha_in, beta_in, alpha_out, prism_angle_rad)
    assert np.isclose(n, 1.113583608571748)


def test_nirisssossmodel():
    spectral_orders = [1, 2]
    # model is unphysical but does have 2 inputs and 3 outputs like NIRISS SOSS would expect
    order_models = [Identity(2) | Mapping((0, 1, 1))] * len(spectral_orders)

    sossmodel = models.NirissSOSSModel(spectral_orders, order_models)
    assert sossmodel.spectral_orders == spectral_orders
    assert isinstance(sossmodel.models, dict)

    xout, yout, yout2 = sossmodel.evaluate(10, 20, np.array([1]))
    assert xout == 10
    assert yout == 20
    assert yout2 == 20

    with pytest.raises(ValueError, match="Spectral order is not between"):
        sossmodel.evaluate(10, 20, -1)


def test_logical():
    # model where if value is greater than 0.5, it is set to 10
    l = models.Logical("GT", 0.5, 10)

    x = np.linspace(0, 1, 11)
    res = l(x)
    assert_allclose(res, np.where(x > 0.5, 10, x))

    # model where if value is less than 0.5, it is set to 10
    l = models.Logical("LT", 0.5, 10)
    res = l(x)
    assert_allclose(res, np.where(x < 0.5, 10, x))

    # model where if value is equal to 0.5, it is set to 10
    l = models.Logical("EQ", 0.5, 10)
    res = l(x)
    assert_allclose(res, np.where(x == 0.5, 10, x))

    # model where if value is not equal to 0.5, it is set to 10
    l = models.Logical("NE", 0.5, 10)
    res = l(x)
    assert_allclose(res, np.where(x != 0.5, 10, x))

    # test comparing to array
    compareto = x[::-1]
    l = models.Logical("GT", compareto, compareto)
    res = l(x)
    assert_allclose(res, np.where(x > compareto, compareto, x))


def test_ideal_to_v23_roundtrip():
    """
    Test roundtripping of the transforms.
    """
    v2i = models.V2V3ToIdeal(0.4, 450, 730, 1)
    x, y = 450, 730
    assert_allclose(v2i.inverse(*v2i(x, y)), (x, y))


@pytest.mark.parametrize(
    ("wavelength", "n", "xval", "zval"),
    [
        (1e-6, 1.43079543, 0.08197709799990752, 0.9160061062222742),
        (2e-6, 1.42575377, 0.08010546703309275, 0.916171678990564),
        (5e-6, 1.40061966, 0.07075688081985915, 0.9169410532033251),
    ],
)
def test_refraction_index_and_snell(wavelength, n, xval, zval):
    """
    Tests the computation of the refraction index.
    True values are from the ESA pipeline.
    Reference values are from the PRISM reference file from CV3.

    Also test refraction index computation within the Snell model.
    """
    temp_sys = 37.06107795068881  # in K
    tref = 35  # in K
    pref = 0  # in atm
    pressure_sys = 0  # in atm
    kcoef = [0.58339748, 0.46085267, 3.8915394]
    lcoef = [0.00252643, 0.010078333, 1200.556]
    tcoef = [-2.66e-05, 0.0, 0.0, 0.0, 0.0, 0.0]
    n_pipeline = models.Snell.compute_refraction_index(
        wavelength, temp_sys, tref, pref, pressure_sys, kcoef, lcoef, tcoef
    )
    assert_allclose(n_pipeline, n)

    # Test Snell's Law model
    angle = 10.0  # prism angle in degrees
    alpha_in = np.pi / 8  # angle of incidence in radians
    beta_in = np.pi / 8  # angle of incidence in radians
    z = 0.0  # z-coordinate, not used in this model
    model = models.Snell(angle, kcoef, lcoef, tcoef, tref, pref, temp_sys, pressure_sys)
    xout, yout, zout = model.evaluate(wavelength, alpha_in, beta_in, z)
    assert np.isclose(xout, xval)
    assert np.isclose(yout, -0.39269908169872414)
    assert np.isclose(zout, zval)


def test_refraction_index_large_delt():
    """
    Test the case where the temperature difference is large.

    If delta T is larger than 20, the refraction index of the air will be recomputed.
    """
    wavelength = 2e-6
    temp_sys = 65.0  # in K
    tref = 35  # in K
    pref = 0  # in atm
    pressure_sys = 0  # in atm
    kcoef = [0.58339748, 0.46085267, 3.8915394]
    lcoef = [0.00252643, 0.010078333, 1200.556]
    tcoef = [-2.66e-05, 0.0, 0.0, 0.0, 0.0, 0.0]
    n_pipeline = models.Snell.compute_refraction_index(
        wavelength, temp_sys, tref, pref, pressure_sys, kcoef, lcoef, tcoef
    )
    assert np.isclose(n_pipeline, 1.4254647475849418)


def test_grating_equation():
    """Test consistency between WavelengthFromGratingEquation and AngleFromGratingEquation."""
    lam = 2.0e-6  # wavelength in meters
    groovedensity = 1000.0  # grooves per meter
    order = 1  # diffraction order
    alpha_in = np.array([np.pi / 8, np.pi / 8])  # angle of incidence in radians
    beta_in = np.array([np.pi / 8, np.pi / 8])  # angle of incidence in radians
    z = np.array([0.0, 0.0])  # z-coordinate, not used in this model

    angle_transform = models.AngleFromGratingEquation(groovedensity, order)
    alpha_out, beta_out, _zout = angle_transform.evaluate(
        lam, alpha_in, beta_in, z, groovedensity, order
    )
    np.testing.assert_allclose(beta_out, -beta_in)

    wavelength_transform = models.WavelengthFromGratingEquation(groovedensity, order)
    lam_out = wavelength_transform.evaluate(alpha_in, beta_in, alpha_out, groovedensity, order)
    np.testing.assert_allclose(lam_out, lam)


def test_slit_to_msa_from_ids(tmp_path):
    slits = list(range(5))
    transforms = [Identity(2)] * len(slits)
    slit2msa = models.Slit2Msa(slits, transforms)
    assert slit2msa.slits == slits
    assert slit2msa.slit_ids == slits

    # Inverse is another defined model, with opposite input/output
    assert isinstance(slit2msa.inverse, models.Msa2Slit)
    assert slit2msa.inputs == slit2msa.inverse.outputs
    assert slit2msa.outputs == slit2msa.inverse.inputs

    for i in range(len(slits)):
        # slit name is switched from first input to last output
        assert slit2msa(i, 200, 200) == (200, 200, i)

        # and the opposite on inverse
        assert slit2msa.inverse(200, 200, i) == (i, 200, 200)

    # test roundtrip to file
    tmp_file = tmp_path / "slit2msa.asdf"
    asdf.AsdfFile({"model": slit2msa}).write_to(tmp_file)
    with asdf.open(tmp_file) as af:
        assert af["model"].slits == slits
        assert af["model"].slit_ids == slits


def test_slit_to_msa_from_slits(tmp_path):
    slits = []
    for i in range(3):
        slits.append(models.Slit(i))
    transforms = [Identity(2)] * 3

    slit2msa = models.Slit2Msa(slits, transforms)
    assert slit2msa.slits == slits
    assert slit2msa.slit_ids == list(range(len(slits)))

    # Inverse is another defined model, with opposite input/output
    assert isinstance(slit2msa.inverse, models.Msa2Slit)
    assert slit2msa.inputs == slit2msa.inverse.outputs
    assert slit2msa.outputs == slit2msa.inverse.inputs

    for i in range(len(slits)):
        # slit name is switched from first input to last output
        assert slit2msa(i, 200, 200) == (200, 200, i)

        # and the opposite on inverse
        assert slit2msa.inverse(200, 200, i) == (i, 200, 200)

    # test roundtrip to file
    tmp_file = tmp_path / "slit2msa.asdf"
    asdf.AsdfFile({"model": slit2msa}).write_to(tmp_file)
    with asdf.open(tmp_file) as af:
        assert af["model"].slits == slits
        assert af["model"].slit_ids == list(range(len(slits)))


def test_gwa_to_slit_from_ids(tmp_path):
    slits = list(range(5))
    transforms = [Identity(3)] * len(slits)
    gwa2slit = models.Gwa2Slit(slits, transforms)
    assert gwa2slit.slits == slits
    assert gwa2slit.slit_ids == slits

    # Inverse is another defined model, with opposite input/output
    assert isinstance(gwa2slit.inverse, models.Slit2Gwa)
    assert gwa2slit.inputs == gwa2slit.inverse.outputs
    assert gwa2slit.outputs == gwa2slit.inverse.inputs

    for i in range(len(slits)):
        # slit name is passed through as first input and output
        assert gwa2slit(i, 200, 200, 200) == (i, 200, 200, 200)

        # and the same on inverse
        assert gwa2slit.inverse(i, 200, 200, 200) == (i, 200, 200, 200)

    # test roundtrip to file
    tmp_file = tmp_path / "gwa2slit.asdf"
    asdf.AsdfFile({"model": gwa2slit}).write_to(tmp_file)
    with asdf.open(tmp_file) as af:
        assert af["model"].slits == slits
        assert af["model"].slit_ids == slits


def test_gwa_to_slit_from_slits(tmp_path):
    slits = []
    for i in range(3):
        slits.append(models.Slit(i))
    transforms = [Identity(3)] * 3

    gwa2slit = models.Gwa2Slit(slits, transforms)
    assert gwa2slit.slits == slits
    assert gwa2slit.slit_ids == list(range(len(slits)))

    # Inverse is another defined model, with opposite input/output
    assert isinstance(gwa2slit.inverse, models.Slit2Gwa)
    assert gwa2slit.inputs == gwa2slit.inverse.outputs
    assert gwa2slit.outputs == gwa2slit.inverse.inputs

    for i in range(len(slits)):
        # slit name is passed through as first input and output
        assert gwa2slit(i, 200, 200, 200) == (i, 200, 200, 200)

        # and the same on inverse
        assert gwa2slit.inverse(i, 200, 200, 200) == (i, 200, 200, 200)

    # test roundtrip to file
    tmp_file = tmp_path / "gwa2slit.asdf"
    asdf.AsdfFile({"model": gwa2slit}).write_to(tmp_file)
    with asdf.open(tmp_file) as af:
        assert af["model"].slits == slits
        assert af["model"].slit_ids == list(range(len(slits)))


def test_slit_to_msa_legacy(tmp_path):
    slits = []
    for i in range(3):
        slits.append(models.Slit(i))
    transforms = [Identity(2)] * 3

    with pytest.warns(DeprecationWarning, match="WCS pipeline may be incomplete"):
        slit2msa = models.Slit2MsaLegacy(slits, transforms)

    assert slit2msa.slits == slits
    assert slit2msa.slit_ids == list(range(len(slits)))

    # Legacy model has 2 outputs, no inverse
    assert not slit2msa.has_inverse()
    assert slit2msa.n_outputs == 2

    for i in range(len(slits)):
        # slit name is not propagated to output
        assert slit2msa(i, 200, 200) == (200, 200)

    # test roundtrip to file
    tmp_file = tmp_path / "slit2msa_legacy.asdf"
    asdf.AsdfFile({"model": slit2msa}).write_to(tmp_file)
    with pytest.warns(DeprecationWarning, match="WCS pipeline may be incomplete"):
        with asdf.open(tmp_file) as af:
            assert af["model"].slits == slits
            assert af["model"].slit_ids == list(range(len(slits)))


def _invdisp_interp_old(model, x0, y0, wavelength):
    """
    Legacy interpolation function for NIRCAM backward grism dispersion.

    This function is used to ensure that the new model's output is identical to the
    legacy model's output for the same inputs (to within some tolerance).
    """
    t0 = np.linspace(0.0, 1.0, 40)
    t_re = np.reshape(t0, [len(t0), *map(int, np.ones_like(np.shape(x0)))])
    if len(model) == 2:
        xr = (np.ones_like(t_re) * model[0](x0, y0)) + (t_re * model[1](x0, y0))
    elif len(model) == 3:
        xr = (
            (np.ones_like(t_re) * model[0](x0, y0))
            + (t_re * model[1](x0, y0))
            + (t_re**2 * model[2](x0, y0))
        )
    so = np.argsort(xr, axis=1)
    f = np.zeros_like(wavelength)
    for i, w in enumerate(wavelength):
        f[i] = np.interp(w, np.take_along_axis(xr, so, axis=1)[:, i], t0)
    return f


@pytest.mark.parametrize("n_coeffs", [2, 3])
def test_nircam_backward_grism_dispersion(n_coeffs):
    """Ensure algorithm change works similarly to legacy code."""

    def _mock_coeff(x, y):
        """
        Simulate dependence of the polynomial coefficients on the detector position.

        The output of ldmodel should be a list of coefficients that are each themselves
        a polynomial function of x and y. The output should be scaled to return values
        that are in the range of wavelengths in microns.
        """
        return (x / 100) * 1e-6

    lmodel = [_mock_coeff] * n_coeffs

    orders = [1, 2]
    lmodels = [lmodel] * len(orders)
    xmodels = [Identity(1)] * len(orders)
    ymodels = [Identity(1)] * len(orders)

    sampling = 80
    # imagine we are dispersing a square 5x5 source
    # then x0, y0 are expected to be flattened arrays of the grid
    # such that each (x0[i], y0[i]) corresponds to a unique pixel in the source
    # but x0 or y0 itself can and usually will have repeated values
    x = np.linspace(100, 200, 5)
    y = np.linspace(90, 190, 5)
    x0, y0 = np.meshgrid(x, y, indexing="ij")
    x0 = x0.flatten()
    y0 = y0.flatten()

    wl = np.linspace(1.5e-6, 2.5e-6, 21)  # 2 microns
    model = models.NIRCAMBackwardGrismDispersion(
        orders, lmodels, xmodels, ymodels, sampling=sampling
    )
    t_out = model.invdisp_interp(lmodels[0], x0, y0, wl)

    # for this version we need to make x0, y0, wl all have same shape
    t2_out = np.empty_like(t_out)
    for i, this_wl in enumerate(wl):
        wl2 = this_wl * np.ones_like(x0)
        t2 = _invdisp_interp_old(lmodels[0], x0, y0, wl2)
        t2_out[i] = t2

    assert_allclose(t_out, t2_out, atol=1e-3, rtol=0)


def test_nircam_backward_grism_dispersion_single():
    """Smoke test to ensure works on single-valued inputs as well."""

    def _mock_coeff(x, y):
        return (x / 100) * 1e-6

    lmodel = [_mock_coeff] * 2

    orders = np.array([1])
    lmodels = [lmodel] * len(orders)
    xmodels = [Identity(1)] * len(orders)
    ymodels = [Identity(1)] * len(orders)

    # many wavelengths, single x0, y0
    x0 = 150
    y0 = 140
    wl = np.linspace(1.5e-6, 2.5e-6, 21)  # 2 microns
    model = models.NIRCAMBackwardGrismDispersion(orders, lmodels, xmodels, ymodels)
    xi, yi, x, y, order = model.evaluate(x0, y0, wl, orders)
    assert xi.size == wl.size
    assert yi.size == wl.size
    assert x == x0
    assert y == y0
    assert_allclose(order, orders[0])

    # many x0, y0, single wavelength
    x0 = np.linspace(100, 200, 11)
    y0 = np.linspace(90, 190, 11)
    wl = 2e-6  # 2 microns
    model = models.NIRCAMBackwardGrismDispersion(orders, lmodels, xmodels, ymodels)
    xi, yi, x, y, order = model.evaluate(x0, y0, wl, orders)
    assert xi.size == x0.size
    assert yi.size == y0.size


@pytest.mark.parametrize("direction", ["row", "column"])
def test_nircam_grism_roundtrip(direction):
    """
    Do a forward grism transform for NIRCam,
    then inverse, and check that the output is the same as the input.
    """
    # Create mock polynomial models for the grism dispersion
    # make it so the results have same scaling as wavelengths in microns
    mock_l = Polynomial2D(degree=3, c1_0=1e-8)

    # mock x and y models here paramtrize a slightly curved trace
    # causing enough of a shift in the x and y coordinates
    # to ensure that the forward and backward models are not just
    # identity models.
    mock_x = Polynomial2D(degree=2, c0_0=0.1, c1_0=0.01)

    lmodel = [
        mock_l,
    ] * 2
    xmodel = [
        mock_x,
    ] * 3
    ymodel = [
        mock_x,
    ] * 3
    orders = np.array([1])
    lmodels = [lmodel] * len(orders)
    xmodels = [xmodel] * len(orders)
    ymodels = [ymodel] * len(orders)

    # many wavelengths, single x0, y0
    x0 = 150
    y0 = 140
    wl = 2.0e-6

    # now create the appropriate model for the grism[R/C]
    if direction == "row":
        forward = models.NIRCAMForwardRowGrismDispersion(
            orders,
            lmodels=lmodels,
            xmodels=xmodels,
            ymodels=ymodels,
        )
    elif direction == "column":
        forward = models.NIRCAMForwardColumnGrismDispersion(
            orders,
            lmodels=lmodels,
            xmodels=xmodels,
            ymodels=ymodels,
        )
    backward = models.NIRCAMBackwardGrismDispersion(
        orders,
        lmodels=lmodels,
        xmodels=xmodels,
        ymodels=ymodels,
    )

    combined = backward | forward
    xi, yi, wli, ordersi = combined.evaluate(x0, y0, wl, orders)
    np.testing.assert_allclose(xi, x0)
    np.testing.assert_allclose(yi, y0)
    np.testing.assert_allclose(wli, wl)
    np.testing.assert_allclose(ordersi, orders)


@pytest.mark.parametrize("direction", ["row", "column"])
def test_legacy_nircam_grism_roundtrip(direction):
    """
    Test that the legacy NIRCAM grism dispersion lmodel roundtrips correctly.

    This lmodel has no dependence of the polynomial coefficients on the detector position,
    so the polynomial model is simply a function of t that gives the wavelength.
    """
    mock_l = Polynomial1D(degree=1, c0=0.75, c1=1.55)
    # mock_invl = Polynomial1D(degree=1, c0=-0.48387097, c1=0.64516129)
    mock_x = Polynomial2D(degree=2, c0_0=0.1, c1_0=0.01)
    xmodel = [
        mock_x,
    ] * 3
    ymodel = [
        mock_x,
    ] * 3
    orders = np.array([1])
    lmodels = [mock_l] * len(orders)
    # invlmodels = [mock_invl] * len(orders)
    xmodels = [xmodel] * len(orders)
    ymodels = [ymodel] * len(orders)

    # single x0, y0, wl
    x0 = 150
    y0 = 140
    wl = 2.0

    if direction == "row":
        forward = models.NIRCAMForwardRowGrismDispersion(
            orders, lmodels=lmodels, xmodels=xmodels, ymodels=ymodels, sampling=40
        )
    elif direction == "column":
        forward = models.NIRCAMForwardColumnGrismDispersion(
            orders, lmodels=lmodels, xmodels=xmodels, ymodels=ymodels, sampling=40
        )
    backward = models.NIRCAMBackwardGrismDispersion(
        orders,
        lmodels=lmodels,
        xmodels=xmodels,
        ymodels=ymodels,
    )

    combined = backward | forward
    xi, yi, wli, ordersi = combined.evaluate(x0, y0, wl, orders)
    np.testing.assert_allclose(xi, x0)
    np.testing.assert_allclose(yi, y0)
    np.testing.assert_allclose(wli, wl, rtol=1e-4)
    np.testing.assert_allclose(ordersi, orders)


def test_nircam_grism_1d_linear():
    """
    Test case where model coeffs do NOT have dependence on x0, y0.

    This is used in the pipeline for at least some versions of dispy.
    """
    mock_l = Polynomial1D(degree=1, c0=0.75, c1=1.55)
    mock_x = Polynomial1D(degree=1, c0=0.1, c1=0.01)
    xmodel = [
        mock_x,
    ] * 1
    ymodel = [
        mock_x,
    ] * 1
    orders = np.array([1])
    lmodels = [mock_l] * len(orders)
    xmodels = [xmodel] * len(orders)
    ymodels = [ymodel] * len(orders)

    forward = models.NIRCAMForwardRowGrismDispersion(
        orders, lmodels=lmodels, xmodels=xmodels, ymodels=ymodels, sampling=40
    )
    backward = models.NIRCAMBackwardGrismDispersion(
        orders,
        lmodels=lmodels,
        xmodels=xmodels,
        ymodels=ymodels,
    )

    combined = backward | forward
    xi, yi, wli, ordersi = combined.evaluate(150, 140, 2.0, orders)
    np.testing.assert_allclose(xi, 150)
    np.testing.assert_allclose(yi, 140)
    np.testing.assert_allclose(wli, 2.0)
    np.testing.assert_allclose(ordersi, orders)


@pytest.mark.parametrize("direction", ["row", "column"])
def test_niriss_grism_roundtrip(direction):
    """
    Do a forward grism transform for NIRISS where dispersion is in the columnwise direction,
    then inverse, and check that the output is the same as the input.
    """
    # Create mock polynomial models for the grism dispersion
    # much simpler than NIRCam, as it does not depend on the detector position.
    # These coefficients are taken from a real reference file.
    mock_l = Polynomial1D(degree=1, c0=0.75, c1=1.55)
    mock_invl = Polynomial1D(degree=1, c0=-0.48387097, c1=0.64516129)

    # mock x and y models here paramtrize a slightly curved trace
    # causing enough of a shift in the x and y coordinates
    # to ensure that the forward and backward models are not just
    # identity models.
    mock_x = Polynomial2D(degree=2, c0_0=0.1, c1_0=0.01)

    xmodel = [
        mock_x,
    ] * 3
    ymodel = [
        mock_x,
    ] * 3
    orders = np.array([1])
    lmodels = [mock_l] * len(orders)
    invlmodels = [mock_invl] * len(orders)
    xmodels = [xmodel] * len(orders)
    ymodels = [ymodel] * len(orders)

    # single x0, y0, wl
    x0 = 150
    y0 = 140
    wl = 2.0

    # now create the appropriate model for the grism[R/C]
    if direction == "row":
        forward = models.NIRISSForwardRowGrismDispersion(
            orders, lmodels=lmodels, xmodels=xmodels, ymodels=ymodels, sampling=40
        )
    elif direction == "column":
        forward = models.NIRISSForwardColumnGrismDispersion(
            orders, lmodels=lmodels, xmodels=xmodels, ymodels=ymodels, sampling=40
        )
    backward = models.NIRISSBackwardGrismDispersion(
        orders,
        lmodels=invlmodels,
        xmodels=xmodels,
        ymodels=ymodels,
    )

    combined = backward | forward
    xi, yi, wli, ordersi = combined.evaluate(x0, y0, wl, orders)
    np.testing.assert_allclose(xi, x0)
    np.testing.assert_allclose(yi, y0)
    np.testing.assert_allclose(wli, wl, rtol=1e-4)
    np.testing.assert_allclose(ordersi, orders)


@pytest.mark.parametrize("direction", ["row", "column"])
@pytest.mark.parametrize("instrument", ["nircam", "niriss"])
def test_grism_error_raises(direction, instrument):
    if instrument == "nircam" and direction == "row":
        ForwardModel = models.NIRCAMForwardRowGrismDispersion
    elif instrument == "nircam" and direction == "column":
        ForwardModel = models.NIRCAMForwardColumnGrismDispersion
    elif instrument == "niriss" and direction == "row":
        ForwardModel = models.NIRISSForwardRowGrismDispersion
    elif instrument == "niriss" and direction == "column":
        ForwardModel = models.NIRISSForwardColumnGrismDispersion
    if instrument == "nircam":
        BackwardModel = models.NIRCAMBackwardGrismDispersion
    elif instrument == "niriss":
        BackwardModel = models.NIRISSBackwardGrismDispersion

    orders = np.array([1, 2])
    x0 = 150
    y0 = 140
    wl = 2.0
    forward = ForwardModel(orders)
    backward = BackwardModel(orders)

    # raise for order not in the list
    with pytest.raises(ValueError, match="Specified order is not available"):
        forward.evaluate(x0, y0, x0, y0, np.array([-1]))
    with pytest.raises(ValueError, match="Specified order is not available"):
        backward.evaluate(x0, y0, wl, np.array([-1]))
    # raise for negative wavelength
    with pytest.raises(ValueError, match="Wavelength should be greater than zero"):
        backward.evaluate(x0, y0, -wl, orders)


def test_error_raises_bad_transforms():
    """Test error raises for unsupported transform types."""
    x0 = 150
    y0 = 140
    t = 0.5

    poly1d = Polynomial1D(degree=1, c0=0.75, c1=1.55)
    poly2d = Polynomial2D(degree=2, c0_0=0.1, c1_0=0.01)

    # Not a model or list of models
    with pytest.raises(TypeError, match="Expected a model or list of models, but got"):
        models._evaluate_transform_guess_form("bad_model_type", x=x0, y=y0, t=t)

    # Is a list, but not all models are valid
    with pytest.raises(
        TypeError,
        match="Expected a model or list of models, but got a list containing non-model elements.",
    ):
        models._evaluate_transform_guess_form([poly1d, "bad_model_type"], x=x0, y=y0, t=t)

    # Is a single-element list, but takes in more than one input
    with pytest.raises(
        ValueError, match="Received a transform with an unexpected number of inputs"
    ):
        models._evaluate_transform_guess_form(
            [
                poly2d,
            ],
            x=x0,
            y=y0,
            t=t,
        )

    # Is a multi-element list, but takes in only one input
    with pytest.raises(
        ValueError, match="Received a transform with an unexpected number of inputs"
    ):
        models._evaluate_transform_guess_form(
            [
                poly1d,
            ]
            * 3,
            x=x0,
            y=y0,
            t=t,
        )


def test_dircos2unitless_roundtrip():
    """
    Test DirCos2Unitless transform model.
    """
    tr = models.Unitless2DirCos()
    x, y = np.sqrt(2)/2, np.sqrt(2)/2
    assert_allclose(tr.inverse(*tr(x, y)), (x, y))


def test_rotation3d_deprecated():
    """
    Test Rotation3D transform model deprecation.
    """
    with pytest.warns(DeprecationWarning, match="Rotation3D is deprecated"):
        models.Rotation3D(angles=(0, 0, 0), axes_order="xyz")


def test_v23tosky_deprecated(tmp_path):
    """
    Test V2V3ToSky transform model deprecation, including deprecation warning
    when attempting to open.
    """
<<<<<<< HEAD
    with pytest.warns(DeprecationWarning, match="V23ToSky is deprecated"):
        model = models.V23ToSky(angles=(0, 0, 0), axes_order="xyz")

    tmp_file = tmp_path / "v23tosky.asdf"
    asdf.AsdfFile({"model": model}).write_to(tmp_file)

    with pytest.warns(DeprecationWarning, match="V23ToSky is deprecated"):
        asdf.open(tmp_file)
=======
    tr = models.Unitless2DirCos()
    x, y = np.sqrt(2) / 2, np.sqrt(2) / 2
    assert_allclose(tr.inverse(*tr(x, y)), (x, y))
>>>>>>> d865b659
<|MERGE_RESOLUTION|>--- conflicted
+++ resolved
@@ -725,7 +725,7 @@
     Test DirCos2Unitless transform model.
     """
     tr = models.Unitless2DirCos()
-    x, y = np.sqrt(2)/2, np.sqrt(2)/2
+    x, y = np.sqrt(2) / 2, np.sqrt(2) / 2
     assert_allclose(tr.inverse(*tr(x, y)), (x, y))
 
 
@@ -742,7 +742,6 @@
     Test V2V3ToSky transform model deprecation, including deprecation warning
     when attempting to open.
     """
-<<<<<<< HEAD
     with pytest.warns(DeprecationWarning, match="V23ToSky is deprecated"):
         model = models.V23ToSky(angles=(0, 0, 0), axes_order="xyz")
 
@@ -750,9 +749,4 @@
     asdf.AsdfFile({"model": model}).write_to(tmp_file)
 
     with pytest.warns(DeprecationWarning, match="V23ToSky is deprecated"):
-        asdf.open(tmp_file)
-=======
-    tr = models.Unitless2DirCos()
-    x, y = np.sqrt(2) / 2, np.sqrt(2) / 2
-    assert_allclose(tr.inverse(*tr(x, y)), (x, y))
->>>>>>> d865b659
+        asdf.open(tmp_file)